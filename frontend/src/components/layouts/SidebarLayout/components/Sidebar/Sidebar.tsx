--- conflicted
+++ resolved
@@ -29,11 +29,7 @@
         >
             <div className="flex flex-col items-center mb-8 px-4">
                 <img
-<<<<<<< HEAD
                     src={value ? value.profile_pic_url : '/planet.png'}
-=======
-                    src={replaceUrl(value) || '/planet.png'}
->>>>>>> 3c0b4d43
                     alt="avatar"
                     className="w-20 h-20 rounded-full object-cover mb-4"
                 />
