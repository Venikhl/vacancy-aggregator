--- conflicted
+++ resolved
@@ -1,5 +1,3 @@
-<<<<<<< HEAD
-<<<<<<< HEAD
 """Abstract base class for vacancy parsers with unified interface."""
 
 from abc import ABC, abstractmethod
@@ -293,306 +291,4 @@
 
     def list_parsers(self) -> List[str]:
         """List all available parser names."""
-        return [parser.parser_name for parser in self.parsers]
-=======
-=======
->>>>>>> 04401e8f
-"""Abstract base class for vacancy parsers with unified interface."""
-
-from abc import ABC, abstractmethod
-from typing import List, Dict, Any, Optional, AsyncGenerator
-from datetime import datetime
-import json
-import logging
-import os
-from dataclasses import dataclass, field
-
-# Import your backend models
-from app.api.v1.models import (
-    Vacancy, VacancyFilter, Source, Company, Salary,
-    ExperienceCategory, Location, Specialization,
-    EmploymentType, TimeStamp
-)
-
-
-@dataclass
-class ParserConfig:
-    """Configuration for parsers."""
-
-    max_results_per_batch: int = 100
-    delay_between_requests: float = 1.0
-    output_directory: str = "parsed_data"
-    log_level: str = "INFO"
-    timeout: int = 30
-    retry_attempts: int = 3
-
-    def __post_init__(self):
-        """Create output directory if it doesn't exist."""
-        os.makedirs(self.output_directory, exist_ok=True)
-
-
-@dataclass
-class ParserResult:
-    """Result of parsing operation."""
-
-    parser_name: str
-    total_vacancies: int
-    unique_vacancies: int
-    output_file: str
-    processing_time: float
-    errors: List[str] = field(default_factory=list)
-    metadata: Dict[str, Any] = field(default_factory=dict)
-
-
-class VacancyParser(ABC):
-    """Abstract base class for all vacancy parsers."""
-
-    def __init__(self, config: ParserConfig):
-        """Initialize parser with configuration."""
-        self.config = config
-        self.logger = self._setup_logger()
-        self.seen_vacancy_ids: set = set()
-        self.errors: List[str] = []
-
-    def _setup_logger(self) -> logging.Logger:
-        """Set up logger for the parser."""
-        logger = logging.getLogger(f"{self.__class__.__name__}")
-        logger.setLevel(getattr(logging, self.config.log_level))
-
-        if not logger.handlers:
-            handler = logging.StreamHandler()
-            formatter = logging.Formatter(
-                '%(asctime)s - %(name)s - %(levelname)s - %(message)s'
-            )
-            handler.setFormatter(formatter)
-            logger.addHandler(handler)
-
-        return logger
-
-    @property
-    @abstractmethod
-    def parser_name(self) -> str:
-        """Return the name of the parser."""
-        pass
-
-    @property
-    @abstractmethod
-    def source_name(self) -> str:
-        """Return the name of the job source."""
-        pass
-
-    @abstractmethod
-    async def search_vacancies(
-        self,
-        filters: VacancyFilter,
-        max_results: Optional[int] = None
-    ) -> AsyncGenerator[Vacancy, None]:
-        """Search vacancies with given filters."""
-        pass
-
-    @abstractmethod
-    async def get_vacancy_details(self, external_id: str) -> Optional[Vacancy]:
-        """Get detailed information about a specific vacancy."""
-        pass
-
-    @abstractmethod
-    def _convert_to_vacancy_model(self, raw_data: Dict[str, Any]) -> Vacancy:
-        """Convert raw API data to Vacancy model."""
-        pass
-
-    @abstractmethod
-    async def cleanup(self):
-        """Cleanup resources (close connections, etc.)."""
-        pass
-
-    def _generate_output_filename(self, filters: VacancyFilter) -> str:
-        """Generate output filename based on filters and timestamp."""
-        timestamp = datetime.now().strftime("%Y%m%d_%H%M%S")
-        filter_part = ""
-
-        if filters.title:
-            filter_part = f"_{filters.title.replace(' ', '_')}"
-
-        filename = f"{self.parser_name}_{timestamp}{filter_part}.json"
-        return os.path.join(self.config.output_directory, filename)
-
-    async def parse_and_save(
-        self,
-        filters: VacancyFilter | None,
-        max_results: Optional[int] = None
-    ) -> ParserResult:
-        """Parse vacancies and save it to JSON file."""
-        start_time = datetime.now()
-        output_file = self._generate_output_filename(filters)
-        vacancies = []
-
-        self.logger.info(f"Starting {self.parser_name} parsing...")
-
-        try:
-            # Authenticate if required
-            if not await self.authenticate():
-                raise Exception("Authentication failed")
-
-            # Search and collect vacancies
-            async for vacancy in self.search_vacancies(filters, max_results):
-                if vacancy.external_id not in self.seen_vacancy_ids:
-                    self.seen_vacancy_ids.add(vacancy.external_id)
-                    vacancies.append(vacancy.dict())
-
-                    if len(vacancies) % 100 == 0:
-                        self.logger.info(
-                            f"Collected {len(vacancies)} vacancies...")
-
-            # Save to JSON file
-            await self._save_vacancies_to_json(vacancies, output_file)
-
-            processing_time = (datetime.now() - start_time).total_seconds()
-
-            result = ParserResult(
-                parser_name=self.parser_name,
-                total_vacancies=len(vacancies),
-                unique_vacancies=len(self.seen_vacancy_ids),
-                output_file=output_file,
-                processing_time=processing_time,
-                errors=self.errors.copy(),
-                metadata={
-                    "filters": filters.dict(),
-                    "max_results": max_results,
-                    "timestamp": start_time.isoformat()
-                }
-            )
-
-            self.logger.info(
-                f"Parsing completed: {len(vacancies)}"
-                f"vacancies saved to {output_file}"
-            )
-
-            return result
-
-        except Exception as e:
-            self.logger.error(f"Error during parsing: {e}")
-            self.errors.append(str(e))
-            raise
-        finally:
-            await self.cleanup()
-
-    async def _save_vacancies_to_json(self,
-                                      vacancies: List[Dict], filename: str):
-        """Save vacancies to JSON file."""
-        try:
-            with open(filename, 'w', encoding='utf-8') as f:
-                json.dump(
-                    vacancies, f, ensure_ascii=False,
-                    indent=2, default=str)
-
-            self.logger.info(f"Saved {len(vacancies)} vacancies to {filename}")
-
-        except Exception as e:
-            self.logger.error(f"Error saving to JSON: {e}")
-            raise
-
-    def create_source(self, source_id: int = 1) -> Source:
-        """Create Source model instance."""
-        return Source(name=self.source_name)
-
-    def create_company(self, name: str) -> Company:
-        """Create Company model instance."""
-        return Company(name=name)
-
-    def create_salary(
-        self,
-        salary_type: str = None,
-        currency: str = None,
-        value: int = None
-    ) -> Salary:
-        """Create Salary model instance."""
-        return Salary(type=salary_type, currency=currency, value=value)
-
-    def create_experience_category(self, name: str) -> ExperienceCategory:
-        """Create ExperienceCategory model instance."""
-        return ExperienceCategory(name=name)
-
-    def create_location(self, region: str) -> Location:
-        """Create Location model instance."""
-        return Location(region=region)
-
-    def create_specialization(self, specialization: str) -> Specialization:
-        """Create Specialization model instance."""
-        return Specialization(specialization=specialization)
-
-    def create_employment_type(self, name: str) -> EmploymentType:
-        """Create EmploymentType model instance."""
-        return EmploymentType(name=name)
-
-    def create_timestamp(self, timestamp: str) -> TimeStamp:
-        """Create TimeStamp model instance."""
-        return TimeStamp(time_stamp=timestamp)
-
-
-class ParserManager:
-    """Manager class for handling multiple parsers."""
-
-    def __init__(self, parsers: List[VacancyParser]):
-        """Initialize with list of parsers."""
-        self.parsers = parsers
-        self.logger = logging.getLogger(self.__class__.__name__)
-
-    async def parse_all(
-        self,
-        filters: VacancyFilter,
-        max_results_per_parser: Optional[int] = None
-    ) -> List[ParserResult]:
-        """Parse vacancies using all available parsers."""
-        results = []
-
-        for parser in self.parsers:
-            try:
-                self.logger.info(f"Starting {parser.parser_name} parser...")
-                result = await (
-                    parser.parse_and_save(filters, max_results_per_parser))
-                results.append(result)
-
-            except Exception as e:
-                self.logger.error(f"Error in {parser.parser_name}: {e}")
-                # Continue with other parsers
-                continue
-
-        return results
-
-    async def parse_specific(
-        self,
-        parser_names: List[str],
-        filters: VacancyFilter,
-        max_results_per_parser: Optional[int] = None
-    ) -> List[ParserResult]:
-        """Parse vacancies using specific parsers."""
-        results = []
-
-        for parser in self.parsers:
-            if parser.parser_name in parser_names:
-                try:
-                    result = await (
-                        parser.parse_and_save(filters, max_results_per_parser))
-                    results.append(result)
-
-                except Exception as e:
-                    self.logger.error(f"Error in {parser.parser_name}: {e}")
-                    continue
-
-        return results
-
-    def get_parser_by_name(self, name: str) -> Optional[VacancyParser]:
-        """Get parser by name."""
-        for parser in self.parsers:
-            if parser.parser_name == name:
-                return parser
-        return None
-
-    def list_parsers(self) -> List[str]:
-        """List all available parser names."""
-<<<<<<< HEAD
-        return [parser.parser_name for parser in self.parsers]
->>>>>>> f8a8ff6 (refactor: inherit from abstract base class)
-=======
-        return [parser.parser_name for parser in self.parsers]
->>>>>>> 04401e8f
+        return [parser.parser_name for parser in self.parsers]